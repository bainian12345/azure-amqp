--- conflicted
+++ resolved
@@ -200,11 +200,7 @@
         /// <summary>
         /// Return the <see cref="AmqpLinkIdentifier"/> for this link.
         /// </summary>
-<<<<<<< HEAD
-        public AmqpLinkIdentifier LinkIdentifier { get; private set; }
-=======
         public AmqpLinkIdentifier LinkIdentifier => new AmqpLinkIdentifier(this.Name, this.settings.IsReceiver(), this.Session.Connection.Settings.ContainerId);
->>>>>>> 27602c2b
 
         internal override TimeSpan OperationTimeout
         {
@@ -998,7 +994,6 @@
 
         internal void OnLinkStolen(bool shouldAbort)
         {
-<<<<<<< HEAD
             AmqpTrace.Provider.AmqpLogOperationInformational(this, shouldAbort ? TraceOperation.Abort : TraceOperation.Close, "LinkStealing");
 
             if (shouldAbort)
@@ -1037,20 +1032,6 @@
                 if (linkRecoveryRuntimeProvider.TerminusStore != null)
                 {
                     linkRecoveryRuntimeProvider.TerminusStore.RemoveDeliveryAsync(this.Terminus, deliveryTag).GetAwaiter().GetResult();
-=======
-            if (!this.IsClosing())
-            {
-                AmqpTrace.Provider.AmqpLogOperationInformational(this, shouldAbort ? TraceOperation.Abort : TraceOperation.Close, "LinkStealing");
-
-                this.TerminalException = new AmqpException(AmqpErrorCode.Stolen, AmqpResources.GetString(AmqpResources.AmqpLinkStolen, this.LinkIdentifier));
-                if (shouldAbort)
-                {
-                    this.Abort();
-                }
-                else
-                {
-                    this.Close();
->>>>>>> 27602c2b
                 }
             }
         }
