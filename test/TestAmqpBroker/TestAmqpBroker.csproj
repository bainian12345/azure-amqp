﻿<Project Sdk="Microsoft.NET.Sdk">

  <PropertyGroup>
    <OutputType>Exe</OutputType>
<<<<<<< HEAD
    <TargetFrameworks>net45;netcoreapp1.1</TargetFrameworks>
  </PropertyGroup>
  
  <PropertyGroup Condition=" '$(TargetFramework)' == 'net45' ">
    <OutputType>Exe</OutputType>
  </PropertyGroup>
  
  <ItemGroup>
    <ProjectReference Include="..\..\Microsoft.Azure.Amqp\Microsoft.Azure.Amqp.csproj" />
  </ItemGroup>
  
  <ItemGroup>
    <Folder Include="Properties\" />
  </ItemGroup>
=======
    <TargetFrameworks>net461;netcoreapp2.1</TargetFrameworks>
  </PropertyGroup>

  <PropertyGroup Condition=" '$(Configuration)' == 'Debug' ">
    <OutputPath>..\..\bin\$(Configuration)\$(MSBuildProjectName)\</OutputPath>
  </PropertyGroup>

  <PropertyGroup Condition=" '$(Configuration)' == 'Release' ">
    <Optimize>true</Optimize>
    <OutputPath>..\..\bin\$(Configuration)\$(MSBuildProjectName)\</OutputPath>
  </PropertyGroup>
  
  <ItemGroup>
    <ProjectReference Include="..\..\src\Microsoft.Azure.Amqp.csproj" />
  </ItemGroup>
>>>>>>> ff350b3f

</Project><|MERGE_RESOLUTION|>--- conflicted
+++ resolved
@@ -2,22 +2,6 @@
 
   <PropertyGroup>
     <OutputType>Exe</OutputType>
-<<<<<<< HEAD
-    <TargetFrameworks>net45;netcoreapp1.1</TargetFrameworks>
-  </PropertyGroup>
-  
-  <PropertyGroup Condition=" '$(TargetFramework)' == 'net45' ">
-    <OutputType>Exe</OutputType>
-  </PropertyGroup>
-  
-  <ItemGroup>
-    <ProjectReference Include="..\..\Microsoft.Azure.Amqp\Microsoft.Azure.Amqp.csproj" />
-  </ItemGroup>
-  
-  <ItemGroup>
-    <Folder Include="Properties\" />
-  </ItemGroup>
-=======
     <TargetFrameworks>net461;netcoreapp2.1</TargetFrameworks>
   </PropertyGroup>
 
@@ -33,6 +17,5 @@
   <ItemGroup>
     <ProjectReference Include="..\..\src\Microsoft.Azure.Amqp.csproj" />
   </ItemGroup>
->>>>>>> ff350b3f
 
 </Project>